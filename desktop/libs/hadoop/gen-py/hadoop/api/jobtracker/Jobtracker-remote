--- conflicted
+++ resolved
@@ -233,16 +233,14 @@
     sys.exit(1)
   pp.pprint(client.setJobPriority(eval(args[0]),eval(args[1]),eval(args[2]),))
 
-<<<<<<< HEAD
 elif cmd == 'getDelegationToken':
   if len(args) != 2:
     print 'getDelegationToken requires 2 args'
     sys.exit(1)
   pp.pprint(client.getDelegationToken(eval(args[0]),args[1],))
-=======
+
 else:
   print 'Unrecognized method %s' % cmd
   sys.exit(1)
->>>>>>> b626a2f3
 
 transport.close()