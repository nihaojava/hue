/**
 * Licensed to Cloudera, Inc. under one
 * or more contributor license agreements.  See the NOTICE file
 * distributed with this work for additional information
 * regarding copyright ownership.  Cloudera, Inc. licenses this file
 * to you under the Apache License, Version 2.0 (the
 * "License"); you may not use this file except in compliance
 * with the License.  You may obtain a copy of the License at
 *
 *     http://www.apache.org/licenses/LICENSE-2.0
 *
 * Unless required by applicable law or agreed to in writing, software
 * distributed under the License is distributed on an "AS IS" BASIS,
 * WITHOUT WARRANTIES OR CONDITIONS OF ANY KIND, either express or implied.
 * See the License for the specific language governing permissions and
 * limitations under the License.
 */

package org.apache.hadoop.mapred;

import java.io.BufferedReader;
import java.io.File;
import java.io.FileReader;
import java.net.InetAddress;
import java.net.InetSocketAddress;
import java.security.PrivilegedAction;
import java.security.PrivilegedExceptionAction;
import java.util.ArrayList;
import java.util.Arrays;
import java.util.Collection;
import java.util.Collections;
import java.util.Comparator;
import java.util.HashMap;
import java.util.List;
import java.util.Map;
import java.util.Set;

import org.apache.commons.logging.Log;
import org.apache.commons.logging.LogFactory;
import org.apache.hadoop.conf.Configurable;
import org.apache.hadoop.conf.Configuration;
import org.apache.hadoop.mapreduce.security.token.delegation.DelegationTokenIdentifier;
import org.apache.hadoop.io.DataOutputBuffer;
import org.apache.hadoop.io.Text;
import org.apache.hadoop.mapred.Counters.Counter;
import org.apache.hadoop.mapred.Counters.Group;
import org.apache.hadoop.mapred.JobTracker.State;
import org.apache.hadoop.mapred.TaskStatus.Phase;
import org.apache.hadoop.mapreduce.TaskType;
import org.apache.hadoop.net.NetUtils;
import org.apache.hadoop.security.Credentials;
import org.apache.hadoop.security.UserGroupInformation;
import org.apache.hadoop.security.token.Token;
import org.apache.hadoop.thriftfs.ThriftHandlerBase;
import org.apache.hadoop.thriftfs.ThriftPluginServer;
import org.apache.hadoop.thriftfs.ThriftServerContext;
import org.apache.hadoop.thriftfs.ThriftUtils;
import org.apache.hadoop.thriftfs.api.IOException;
import org.apache.hadoop.thriftfs.api.RequestContext;
import org.apache.hadoop.thriftfs.api.ThriftDelegationToken;
import org.apache.hadoop.thriftfs.jobtracker.api.JobTrackerState;
import org.apache.hadoop.thriftfs.jobtracker.api.Jobtracker;
import org.apache.hadoop.thriftfs.jobtracker.api.ThriftClusterStatus;
import org.apache.hadoop.thriftfs.jobtracker.api.ThriftCounter;
import org.apache.hadoop.thriftfs.jobtracker.api.ThriftCounterGroup;
import org.apache.hadoop.thriftfs.jobtracker.api.ThriftGroupList;
import org.apache.hadoop.thriftfs.jobtracker.api.ThriftJobCounterRollups;
import org.apache.hadoop.thriftfs.jobtracker.api.ThriftJobID;
import org.apache.hadoop.thriftfs.jobtracker.api.ThriftJobInProgress;
import org.apache.hadoop.thriftfs.jobtracker.api.ThriftJobList;
import org.apache.hadoop.thriftfs.jobtracker.api.ThriftJobPriority;
import org.apache.hadoop.thriftfs.jobtracker.api.ThriftJobProfile;
import org.apache.hadoop.thriftfs.jobtracker.api.ThriftJobQueueInfo;
import org.apache.hadoop.thriftfs.jobtracker.api.ThriftJobQueueList;
import org.apache.hadoop.thriftfs.jobtracker.api.ThriftJobStatus;
import org.apache.hadoop.thriftfs.jobtracker.api.ThriftJobState;
import org.apache.hadoop.thriftfs.jobtracker.api.ThriftTaskAttemptID;
import org.apache.hadoop.thriftfs.jobtracker.api.ThriftTaskID;
import org.apache.hadoop.thriftfs.jobtracker.api.ThriftTaskInProgress;
import org.apache.hadoop.thriftfs.jobtracker.api.ThriftTaskInProgressList;
import org.apache.hadoop.thriftfs.jobtracker.api.ThriftTaskPhase;
import org.apache.hadoop.thriftfs.jobtracker.api.ThriftTaskQueryState;
import org.apache.hadoop.thriftfs.jobtracker.api.ThriftTaskState;
import org.apache.hadoop.thriftfs.jobtracker.api.ThriftTaskStatus;
import org.apache.hadoop.thriftfs.jobtracker.api.ThriftTaskTrackerStatus;
import org.apache.hadoop.thriftfs.jobtracker.api.ThriftTaskTrackerStatusList;
import org.apache.hadoop.thriftfs.jobtracker.api.ThriftTaskType;
import org.apache.hadoop.thriftfs.jobtracker.api.ThriftUserJobCounts;
import org.apache.hadoop.thriftfs.jobtracker.api.JobNotFoundException;
import org.apache.hadoop.thriftfs.jobtracker.api.TaskNotFoundException;
import org.apache.hadoop.thriftfs.jobtracker.api.TaskAttemptNotFoundException;
import org.apache.hadoop.thriftfs.jobtracker.api.TaskTrackerNotFoundException;
import org.apache.thrift.TException;
import org.apache.thrift.TProcessor;
import org.apache.thrift.TProcessorFactory;
import org.apache.thrift.transport.TTransport;

/**
 * Exposes JobTracker APIs as a Thrift service, running by default on
 * DEFAULT_THRIFT_ADDRESS.
 */
@SuppressWarnings("deprecation")
public class ThriftJobTrackerPlugin extends JobTrackerPlugin implements Configurable {

    private static final int DEFAULT_NUM_TASKS_TO_SEND = 10;
    private static final int DEFAULT_NUM_FAILURES_TO_SEND = 5;

    /**
     * Provides lots of methods for mapping mapred objects onto their
     * Thrift equivalents, dispatched through the magic of polymorphism.
     */
    private static class JTThriftUtils {
        static ThriftJobPriority toThrift(JobPriority priority) {
            switch (priority) {
                case VERY_HIGH : return ThriftJobPriority.VERY_HIGH;
                case HIGH : return ThriftJobPriority.HIGH;
                case NORMAL : return ThriftJobPriority.NORMAL;
                case LOW : return ThriftJobPriority.LOW;
                case VERY_LOW : return ThriftJobPriority.VERY_LOW;
            }
            LOG.info("Unexpected priority in toThrift(JobPriority) - defaulting to NORMAL" );
            return ThriftJobPriority.NORMAL;
        }

        public static ThriftJobID toThrift(JobID jobId) {
            ThriftJobID ret = new ThriftJobID();
            ret.setJobID(jobId.getId());
            ret.setJobTrackerID(jobId.getJtIdentifier());
            ret.setAsString(jobId.toString());
            return ret;
        }

        public static JobID fromThrift(ThriftJobID jobId) {
            return new JobID(jobId.getJobTrackerID(),
                             jobId.getJobID());
        }

        public static TaskID fromThrift(ThriftTaskID taskId) {
            return new TaskID(fromThrift(taskId.getJobID()),
                              taskId.getTaskType() == ThriftTaskType.MAP,
                              taskId.getTaskID());
        }

        public static TaskAttemptID fromThrift(ThriftTaskAttemptID taskId) {
            JobID jid = fromThrift(taskId.getTaskID().jobID);
            String ident = jid.getJtIdentifier();
            boolean isMap = taskId.taskID.getTaskType() == ThriftTaskType.MAP;
            TaskAttemptID id = new TaskAttemptID(ident,jid.getId(),isMap,
                                                 taskId.getTaskID().getTaskID(),
                                                 taskId.getAttemptID());
            return id;
        }

        public static ThriftJobState jobRunStateToThrift(int state) {
            switch (state) {
                case JobStatus.RUNNING:
                    return ThriftJobState.RUNNING;
                case JobStatus.SUCCEEDED:
                    return ThriftJobState.SUCCEEDED;
                case JobStatus.FAILED:
                    return ThriftJobState.FAILED;
                case JobStatus.PREP:
                    return ThriftJobState.PREP;
                case JobStatus.KILLED:
                    return ThriftJobState.KILLED;
                default:
                    return null; // signify unknown
            }
        }

        public static ThriftJobStatus toThrift(JobStatus job) {
            ThriftJobStatus ret = new ThriftJobStatus();
            ret.setCleanupProgress(job.cleanupProgress());
            ret.setMapProgress(job.mapProgress());
            ret.setReduceProgress(job.reduceProgress());
            ret.setPriority(toThrift(job.getJobPriority()));
            ret.setRunState(jobRunStateToThrift(job.getRunState()));
            ret.setSchedulingInfo(job.getSchedulingInfo());
            ret.setSetupProgress(job.setupProgress());
            ret.setStartTime(job.getStartTime());
            ret.setUser(job.getUsername());
            ret.setJobID(toThrift(job.getJobID()));
            return ret;
        }

        /**
         * Convert a section of an array of TaskInProgress to a ThriftTaskInProgressList.
         * The returned list contains tasks in the range of [fromIdx, toIdx).
         * Callers should make sure that the indices are valid, and that toIdx
         * is not smaller than fromIdx.
         * @param tasks         An array of TaskInProgress objects.
         * @param tracker       The JobTracker.
         * @param fromIdx       The inclusive starting range to convert.
         * @param toIdx         The exclusive ending range to convert, i.e. [fromIdx, toIdx)
         */
        public static ThriftTaskInProgressList toThrift(TaskInProgress[] tasks,
                                                        JobTracker tracker,
                                                        int fromIdx,
                                                        int toIdx) {
            ThriftTaskInProgressList ret = new ThriftTaskInProgressList();

            if (toIdx > tasks.length)
                toIdx = tasks.length;
            if (fromIdx > toIdx) {
                assert false;           // Internal callers should not pass in bogus args
                fromIdx = toIdx;
            }

            ArrayList<ThriftTaskInProgress> taskArr = new
                ArrayList<ThriftTaskInProgress>(toIdx - fromIdx);
            for (int i = fromIdx; i < toIdx; ++i)
                taskArr.add(toThrift(tasks[i], tracker));

            ret.setTasks(taskArr);
            ret.setNumTotalTasks(tasks.length);
            return ret;
        }


        /**
         * Converts a JobInProgress object to its corresponding Thrift representation.
         * @param job Input JobInProgress object
         * @param includeTasks Include task information iff true
         */
        public static ThriftJobInProgress toThrift(JobInProgress job, boolean includeTasks, JobTracker tracker) {
            ThriftJobInProgress ret = new ThriftJobInProgress();

            // Take the lock so we can do an atomic copy
            synchronized(job) {
                ret.setDesiredMaps(job.desiredMaps());
                ret.setDesiredReduces(job.desiredReduces());
                ret.setFinishedMaps(job.finishedMaps());
                ret.setFinishedReduces(job.finishedReduces());

                ret.setJobID(toThrift(job.getJobID()));
                ret.setPriority(toThrift(job.getPriority()));
                ret.setProfile(toThrift(job.getProfile()));

                // Status lock is taken here
                ret.setStatus(toThrift(job.getStatus()));

                ret.setStartTime(job.getStartTime());
                ret.setFinishTime(job.getFinishTime());
                ret.setLaunchTime(job.getLaunchTime());
            }

            // No need to hang on to job lock now
            // TODO(henry/bc): By releasing the lock above, getInitialViewTaskList
            // may see a different view of the job and its task list. This
            // could cause inconsistency between the values copied above and
            // the tasks themselves, but no deadlocks/CMEs.
            if (includeTasks) {
                ret.setTasks(getInitialViewTaskList(job, tracker));
            }
            return ret;
        }


        /**
         * There are always two setup tasks and two cleanup tasks by default
         * If one succeeds, the other is killed. We choose not to report those
         * to the UI because they are spurious.
         * This method _always_ return a new array.
         */
        public static TaskInProgress[] sanitizeCleanupSetupTask(
                                            TaskInProgress[] tasks) {
            assert tasks.length <= 2;   // There should be at most 2 of them

            if (tasks.length != 2)
                return tasks.clone();

            TaskInProgress goodTip =
                (tasks[1].isRunning() || tasks[1].isComplete()) ?
                tasks[1] : tasks[0];
            return new TaskInProgress[] { goodTip };
        }

        public static ThriftJobInProgress toThrift(JobInProgress job, JobTracker tracker) {
            return toThrift(job, true, tracker);
        }

        public static ThriftJobProfile toThrift(JobProfile profile) {
            // Takes no locks
            ThriftJobProfile ret = new ThriftJobProfile();
            ret.setJobFile(profile.getJobFile());
            ret.setJobID(toThrift(profile.getJobID()));
            ret.setName(profile.getJobName());
            ret.setQueueName(profile.getQueueName());
            ret.setUser(profile.getUser());
            return ret;
        }

        public static List<ThriftCounterGroup> toThrift(Counters jcs) {
          Collection<String> groupNames = null;
          List<ThriftCounterGroup> ret = null;
          synchronized(jcs) {
            groupNames =
              new ArrayList<String>(jcs.getGroupNames());
            ret =
                new ArrayList<ThriftCounterGroup>(groupNames.size());
            for (String s : groupNames){
                Counters.Group g = jcs.getGroup(s);
                ThriftCounterGroup tcg = toThrift(g);
                ret.add(tcg);
            }
          }
          return ret;
        }

        public static ThriftCounterGroup toThrift(Group g) {
            ThriftCounterGroup ret = new ThriftCounterGroup();
            ret.setName(g.getName());
            ret.setDisplayName(g.getDisplayName());
            ret.counters = new HashMap<String, ThriftCounter>();
            for (Counters.Counter c : g) {
                ret.counters.put(c.getDisplayName(), toThrift(c));
            }
            return ret;
        }

        public static ThriftCounter toThrift(Counter c) {
            ThriftCounter ret = new ThriftCounter();
            ret.setDisplayName(c.getDisplayName());
            ret.setName(c.getName());
            ret.setValue(c.getValue());
            return ret;
        }

        public static ThriftClusterStatus toThrift(ClusterStatus cs,
                JobTracker tracker) {
            ThriftClusterStatus tcs = new ThriftClusterStatus();
            tcs.setNumActiveTrackers(cs.getTaskTrackers());
            tcs.setActiveTrackerNames(new ArrayList<String>(cs.getActiveTrackerNames()));
            tcs.setBlacklistedTrackerNames(new ArrayList<String>(cs.getBlacklistedTrackerNames()));
            tcs.setNumBlacklistedTrackers(cs.getBlacklistedTrackers());
            tcs.setNumExcludedNodes(0);
            tcs.setTaskTrackerExpiryInterval(cs.getTTExpiryInterval());
            tcs.setMapTasks(cs.getMapTasks());
            tcs.setReduceTasks(cs.getReduceTasks());
            tcs.setMaxMapTasks(cs.getMaxMapTasks());
            tcs.setMaxReduceTasks(cs.getMaxReduceTasks());
            tcs.setState(cs.getJobTrackerState() == State.INITIALIZING ? JobTrackerState.INITIALIZING :
                JobTrackerState.RUNNING);
            tcs.setUsedMemory(cs.getUsedMemory());
            tcs.setMaxMemory(cs.getMaxMemory());
            tcs.setTotalSubmissions(tracker.getTotalSubmissions());

            tcs.setHasRecovered(tracker.hasRecovered());
            tcs.setHasRestarted(tracker.hasRestarted());

            tcs.setHostname(tracker.getJobTrackerMachine());
            tcs.setIdentifier(tracker.getTrackerIdentifier());

            tcs.setStartTime(tracker.getStartTime());

            tcs.setHttpPort(tracker.getInfoPort());

            return tcs;
        }

        public static ThriftTaskTrackerStatus toThrift(TaskTrackerStatus t) {
            ThriftTaskTrackerStatus ttts = new ThriftTaskTrackerStatus();
            ttts.setTrackerName(t.getTrackerName());
            ttts.setAvailableSpace(t.getResourceStatus().getAvailableSpace());
            ttts.setFailureCount(t.getFailures());
            ttts.setHost(t.getHost());
            ttts.setHttpPort(t.getHttpPort());
            ttts.setLastSeen(t.getLastSeen());
            ttts.setMapCount(t.countMapTasks());
            ttts.setReduceCount(t.countReduceTasks());
            ttts.setMaxMapTasks(t.getMaxMapSlots());
            ttts.setMaxReduceTasks(t.getMaxReduceSlots());

            ttts.setTotalPhysicalMemory(t.getResourceStatus().getTotalPhysicalMemory());
            ttts.setTotalVirtualMemory(t.getResourceStatus().getTotalVirtualMemory());
            Collection<TaskStatus> tasks = null;
            synchronized(t) {
              tasks = new ArrayList<TaskStatus>(t.getTaskReports());
            }
            for (TaskStatus tr : tasks) {
              ttts.addToTaskReports(toThrift(tr));
            }
            return ttts;
        }

        public static ThriftTaskStatus toThrift(TaskStatus ts) {
            ThriftTaskStatus tts = new ThriftTaskStatus();
            tts.setCounters(new ThriftGroupList(toThrift(ts.getCounters())));
            tts.setDiagnosticInfo(ts.getDiagnosticInfo());
            tts.setFinishTime(ts.getFinishTime());
            tts.setOutputSize(ts.getOutputSize());
            tts.setPhase(toThrift(ts.getPhase()));
            tts.setProgress(ts.getProgress());
            tts.setStartTime(ts.getStartTime());
            tts.setStateString(ts.getStateString());
            tts.setTaskID(toThrift(ts.getTaskID()));
            tts.setTaskTracker(ts.getTaskTracker());
            tts.setState(toThrift(ts.getRunState()));

            if (ts.getIsMap()) {
                // not available in 0.20: tts.setMapFinishTime(ts.getMapFinishTime());
                tts.setShuffleFinishTime(0);
                tts.setSortFinishTime(0);
            } else {
                tts.setMapFinishTime(0);
                tts.setShuffleFinishTime(ts.getShuffleFinishTime());
                tts.setSortFinishTime(ts.getSortFinishTime());
            }
            return tts;
        }

        public static ThriftTaskState toThrift(
                org.apache.hadoop.mapred.TaskStatus.State runState) {
            switch (runState) {
            case COMMIT_PENDING : return ThriftTaskState.COMMIT_PENDING;
            case RUNNING : return ThriftTaskState.RUNNING;
            case SUCCEEDED : return ThriftTaskState.SUCCEEDED;
            case FAILED : return ThriftTaskState.FAILED;
            case KILLED : return ThriftTaskState.KILLED;
            case FAILED_UNCLEAN : return ThriftTaskState.FAILED_UNCLEAN;
            case KILLED_UNCLEAN : return ThriftTaskState.KILLED_UNCLEAN;
            }
            LOG.info("Unexpected runState in toThrift(TaskStatus.State) - defaulting to FAILED_UNCLEAN" );
            return ThriftTaskState.FAILED_UNCLEAN;
        }

        private static ThriftTaskAttemptID toThrift(TaskAttemptID taskID) {
            ThriftTaskAttemptID ret =  new ThriftTaskAttemptID();
            ret.setTaskID(toThrift(taskID.getTaskID()));
            ret.setAttemptID(taskID.getId());
            ret.setAsString(taskID.toString());
            return ret;
        }

        private static ThriftTaskID toThrift(TaskID taskID) {
            ThriftTaskID ret =  new ThriftTaskID();
            ret.setJobID(toThrift(taskID.getJobID()));
            ret.setTaskID(taskID.getId());
            ret.setTaskType(getThriftTaskType(taskID));
            ret.setAsString(taskID.toString());
            return ret;
        }

        private static ThriftTaskType getThriftTaskType(TaskID task) {
          if (task.isMap()) {
            return ThriftTaskType.MAP;
          } else {
            return ThriftTaskType.REDUCE;
          }
        }

        private static ThriftTaskPhase toThrift(Phase phase) {
            switch (phase) {
            case CLEANUP : return ThriftTaskPhase.CLEANUP;
            case STARTING : return ThriftTaskPhase.STARTING;
            case MAP : return ThriftTaskPhase.MAP;
            case REDUCE : return ThriftTaskPhase.REDUCE;
            case SHUFFLE : return ThriftTaskPhase.SHUFFLE;
            case SORT : return ThriftTaskPhase.SORT;
            }
            LOG.info("Unexpected phase in toThrift(Phase) - defaulting to CLEANUP" );
            return ThriftTaskPhase.CLEANUP;
        }

        public static ThriftJobQueueInfo toThrift(JobQueueInfo q) {
            ThriftJobQueueInfo tq = new ThriftJobQueueInfo();
            tq.queueName = q.getQueueName();
            tq.schedulingInfo = q.getSchedulingInfo();
            return tq;
        }

        public static ThriftTaskType getTaskInProgressType(TaskInProgress tip) {
            // Note that the order of the tests are important, since the
            // conditions are not mutually exclusive.
            if (tip.isJobSetupTask())
                return ThriftTaskType.JOB_SETUP;
            if (tip.isJobCleanupTask())
                return ThriftTaskType.JOB_CLEANUP;
            if (tip.isMapTask())
                return ThriftTaskType.MAP;
            else
                return ThriftTaskType.REDUCE;
        }


        /**
         * Returns a TaskList to be presented with the initial view of the JobInProgress.
         * This is unfortunately very much tied to how the JobBrowser UI is presented:
         * - At most 5 most recent tasks, and
         * - At most 5 failed tasks (killed don't count).
         */
        private static ThriftTaskInProgressList getInitialViewTaskList(
                                                        JobInProgress job,
                                                        JobTracker jobTracker) {
            List<TaskInProgress> allTips = new ArrayList<TaskInProgress>();
            synchronized(job) {
                allTips.addAll(Arrays.asList(job.getTasks(TaskType.MAP)));
                allTips.addAll(Arrays.asList(job.getTasks(TaskType.REDUCE)));
                allTips.addAll(Arrays.asList(
                      JTThriftUtils.sanitizeCleanupSetupTask(job.getTasks(TaskType.JOB_CLEANUP))));
                allTips.addAll(Arrays.asList(
                      JTThriftUtils.sanitizeCleanupSetupTask(job.getTasks(TaskType.JOB_SETUP))));
            }

            // Sort by reverse time, but put all the genuine failures in front, and the
            // killed tasks at the end. After the sorting, the goal is to have this array:
            //   [ real failures ... others ... failed/killed ]  (all in reverse order)
            // Then we find the boundary between the real failures and the completed, and
            // return a chunk from that boundary, containing the earlier failures and the
            // recent tasks, which is exactly what the UI wants.
            Collections.sort(allTips, new Comparator<TaskInProgress>() {
                public int compare(TaskInProgress foo, TaskInProgress bar) {
                    if (isFailOnError(foo) && !isFailOnError(bar))
                        return -1;
                    if (!isFailOnError(foo) && isFailOnError(bar))
                        return 1;
                    if (foo.isFailed() && !bar.isFailed())
                        return 1;
                    if (!foo.isFailed() && bar.isFailed())
                        return -1;
                    long diff = foo.getExecStartTime() - bar.getExecStartTime();
                    if (diff == 0)
                        return 0;
                    return (diff > 0) ? -1 : 1;
                }});

            int offset = 0;
            int count = DEFAULT_NUM_TASKS_TO_SEND;

            // We only want DEFAULT_NUM_FAILURES_TO_SEND number of failures included.
            int nFailures = 0;
            for (TaskInProgress tip : allTips) {
                if (!isFailOnError(tip))
                    break;
                ++nFailures;
            }
            if (nFailures > DEFAULT_NUM_FAILURES_TO_SEND)
                offset = nFailures - DEFAULT_NUM_FAILURES_TO_SEND;

            return JTThriftUtils.toThrift(allTips.toArray(new TaskInProgress[allTips.size()]),
                                          jobTracker, offset, offset + count);
        }


        public static ThriftTaskInProgress toThrift(TaskInProgress t,
                                                    JobTracker tracker) {
            ThriftTaskInProgress ret = new ThriftTaskInProgress();
            TaskStatus[] sts = null;
            ThriftTaskType type = getTaskInProgressType(t);

            synchronized(t) {
                ret.setComplete(t.isComplete());
                ret.setExecFinishTime(t.getExecFinishTime());
                ret.setExecStartTime(t.getExecStartTime());
                ret.setFailed(t.isFailed());
                ret.setProgress(t.getProgress());
                ret.setStartTime(t.getStartTime());
                ret.setTaskID(toThrift(t.getTIPId()));
                // TODO(henry): This can go away when we go on to > 0.20
                ret.taskID.setTaskType(type);

                // getTaskStatuses copies a collection but is not synchronised :(
                sts = t.getTaskStatuses();
            }

            ret.setCounters(new ThriftGroupList(toThrift(t.getCounters())));

            Map<String,ThriftTaskStatus> statusMap = new HashMap<String,ThriftTaskStatus>();
            Map<String,List<String>> dataMap = new HashMap<String,List<String>>();
            for (TaskStatus ts : sts) {
              ThriftTaskAttemptID id = toThrift(ts.getTaskID());
              id.taskID.setTaskType(type);
              statusMap.put(id.getAsString(), toThrift(ts));
              try {
                  // Atomic copy
                  String[] strDiags = tracker.getTaskDiagnostics(ts.getTaskID());
                  // Thrift does not like null values in maps
                  List<String> diag = (strDiags == null ? new ArrayList<String>() :
                                                          Arrays.asList(strDiags));
                  dataMap.put(id.getAsString(), diag);
              } catch (java.io.IOException e) {
                  // tracker.getTaskDiagnostics is supposed to throw,
                  // but I can't see where it does (and removing the throws clause
                  // doesn't cause a compile failure...), so this is probably
                  // extraneous
                  LOG.warn(e);
                  throw new RuntimeException(e.getMessage());
              }
            }
            ret.setTaskStatuses(statusMap);

            // Takes lock on t
            TaskReport report = t.generateSingleReport();
            ret.setMostRecentState(report.getState());
            ret.setSuccessfulAttempt(toThrift(report.getSuccessfulTaskAttempt()).asString);
            // Because report has a reference to an array from t, we need to synchronize on
            // t to copy it :(
            Collection<TaskAttemptID> attempts = null;
            synchronized(t) {
                attempts =
                    new ArrayList<TaskAttemptID>(report.getRunningTaskAttempts());
            }
            List<String> runningAttempts = new ArrayList<String>(attempts.size());
            for (TaskAttemptID tid : attempts) {
                runningAttempts.add(toThrift(tid).asString);
            }
            ret.setRunningAttempts(runningAttempts);
            ret.setTaskDiagnosticData(dataMap);

            return ret;
        }

        public static ThriftTaskQueryState inferTaskState(TaskInProgress tip) {
            // The ordering of the checks is important
            if (tip.isComplete())
                return ThriftTaskQueryState.SUCCEEDED;
            else if (isFailOnError(tip))
                return ThriftTaskQueryState.FAILED;
            else if (tip.isFailed())
                return ThriftTaskQueryState.KILLED;
            else if (tip.getExecStartTime() == 0)
                return ThriftTaskQueryState.PENDING;
            else
                return ThriftTaskQueryState.RUNNING;
        }

        /**
         * Guess whether the TaskInProgress failed due to genuine error,
         * rather than simply aborted. It checks whether the execution has started
         * for this task. This is not always correct. A running task can still be
         * aborted.
         */
        private static boolean isFailOnError(TaskInProgress tip) {
            return tip.isFailed() && tip.getExecStartTime() != 0;
        }

    }

    public static final Log LOG = LogFactory.getLog(JobTrackerPlugin.class.getName());

    /** Name of the configuration property of the Thrift server address */
    public static final String THRIFT_ADDRESS_PROPERTY = "jobtracker.thrift.address";

    /**
     * Default address and port this server will bind to, in case nothing is found
     * in the configuration object.
     */
    public static final String DEFAULT_THRIFT_ADDRESS = "0.0.0.0:9290";

    private JobTracker jobTracker = null;

    private Configuration conf;

    private ThriftPluginServer thriftServer;

    @Override
    public void start(Object service) {
        LOG.info("Starting ThriftJobTrackerPlugin");
        this.jobTracker = (JobTracker)service;
        try {
          InetSocketAddress address = NetUtils.createSocketAddr(
            conf.get(THRIFT_ADDRESS_PROPERTY, DEFAULT_THRIFT_ADDRESS));
          this.thriftServer = new ThriftPluginServer(address, new ProcessorFactory());
          thriftServer.setConf(conf);
          thriftServer.start();
          // The port may have been 0, so we update it.
          conf.set(THRIFT_ADDRESS_PROPERTY, address.getHostName() + ":" +
              thriftServer.getPort());
        } catch (Exception e) {
            LOG.warn("Cannot start Thrift jobtracker plug-in", e);
            throw new RuntimeException("Cannot start Thrift jobtracker plug-in", e);
        }
    }

    @Override
    public void stop() {
        LOG.info("Stopping ThriftJobTrackerPlugin");
        if (thriftServer != null) {
            thriftServer.stop();
          }
    }

    public void close() {
        LOG.info("Closing ThriftJobTrackerPlugin");
        if (thriftServer != null) {
            thriftServer.close();
          }
    }

    /** Java server-side implementation of the 'Jobtracker' Thrift interface. */
    class ThriftHandler extends ThriftHandlerBase implements Jobtracker.Iface {

        public ThriftHandler(ThriftServerContext serverContext) {
            super(serverContext);
        }

        /** Returns the JobTracker's name */
        public String getJobTrackerName(RequestContext ctx) {
          return assumeUserContextAndExecute(ctx, new PrivilegedAction<String>() {
            public String run() {
              return jobTracker.getJobTrackerMachine();
            }
          });
        }

        /** Returns a large clusterstatus object, augmented with some extra
         * detail from the JobTracker
         */
        public ThriftClusterStatus getClusterStatus(RequestContext ctx) {
            return assumeUserContextAndExecute(ctx, new PrivilegedAction<ThriftClusterStatus>() {
              public ThriftClusterStatus run() {
                ClusterStatus cs = jobTracker.getClusterStatus(true);
                return JTThriftUtils.toThrift(cs,jobTracker);
              }
            });
        }

        /** Returns a list of all run-queues available to the JobTracker */
        public ThriftJobQueueList getQueues(RequestContext ctx) throws IOException, TException {
            return assumeUserContextAndExecute(ctx, new PrivilegedExceptionAction<ThriftJobQueueList>() {
              public ThriftJobQueueList run() throws java.io.IOException {
                JobQueueInfo queues[] = null;
                queues = jobTracker.getQueues();

                ArrayList<ThriftJobQueueInfo> ret =
                    new ArrayList<ThriftJobQueueInfo>(queues.length);

                for (JobQueueInfo q : queues) {
                    ThriftJobQueueInfo tq = JTThriftUtils.toThrift(q);
                    ret.add(tq);
                }
                return new ThriftJobQueueList(ret);
              }
            });
        }

        /** Returns job by id (including task info) */
        public ThriftJobInProgress getJob(RequestContext ctx, ThriftJobID jobID) throws JobNotFoundException {
            final JobID jid = JTThriftUtils.fromThrift(jobID);
            JobInProgress job = assumeUserContextAndExecute(ctx, new PrivilegedAction<JobInProgress>() {
              public JobInProgress run() {
                return jobTracker.getJob(jid);
              }
            });
            if (job == null) {
              throw new JobNotFoundException();
            }
            return JTThriftUtils.toThrift(job, jobTracker);
        }

        /** Returns all running jobs (does not include task info) */
        public ThriftJobList getRunningJobs(RequestContext ctx) {
            return assumeUserContextAndExecute(ctx, new PrivilegedAction<ThriftJobList>() {
              public ThriftJobList run() {
                // Atomic copy
                List<JobInProgress> jobs = jobTracker.getRunningJobs();
                ArrayList<ThriftJobInProgress> ret =
                    new ArrayList<ThriftJobInProgress>(jobs.size());

                for (JobInProgress job : jobs) {
                    ret.add(JTThriftUtils.toThrift(job, false, jobTracker));
                }
                return new ThriftJobList(ret);
              }
            });
        }

        /** Returns all completed jobs (does not include task info) */
        public ThriftJobList getCompletedJobs(RequestContext ctx) {
            return assumeUserContextAndExecute(ctx, new PrivilegedAction<ThriftJobList>() {
              public ThriftJobList run() {
                List<JobInProgress> jobs = null;
                synchronized(jobTracker){
                    jobs = jobTracker.completedJobs();
                }
                ArrayList<ThriftJobInProgress> ret =
                    new ArrayList<ThriftJobInProgress>(jobs.size());

                for (JobInProgress job : jobs) {
                    ret.add(JTThriftUtils.toThrift(job, false, jobTracker));
                }
                return new ThriftJobList(ret);
              }
            });
        }

        /** Returns all failed jobs (does not include task info) */
        public ThriftJobList getFailedJobs(RequestContext ctx) {
            return assumeUserContextAndExecute(ctx, new PrivilegedAction<ThriftJobList>() {
              public ThriftJobList run() {
                List<JobInProgress> jobs = null;
                synchronized(jobTracker){
                    jobs = jobTracker.failedJobs();
                }
                List<ThriftJobInProgress> ret =
                    new ArrayList<ThriftJobInProgress>(jobs.size());
                for (JobInProgress job : jobs) {
                    if (job.getStatus().getRunState() == JobStatus.FAILED) {
                        ret.add(JTThriftUtils.toThrift(job, false, jobTracker));
                    }
                }
                return new ThriftJobList(ret);
              }
            });
        }

        /** Returns all killed jobs (does not include task info) */
        public ThriftJobList getKilledJobs(RequestContext ctx) {
            return assumeUserContextAndExecute(ctx, new PrivilegedAction<ThriftJobList>() {
              public ThriftJobList run() {
                List<JobInProgress> jobs = null;
                synchronized(jobTracker){
                    jobs = jobTracker.failedJobs();
                }
                List<ThriftJobInProgress> ret =
                    new ArrayList<ThriftJobInProgress>(jobs.size());
                for (JobInProgress job : jobs) {
                    if (job.getStatus().getRunState() == JobStatus.KILLED) {
                        ret.add(JTThriftUtils.toThrift(job, false, jobTracker));
                    }
                }
                return new ThriftJobList(ret);
              }
            });
        }

        /** Returns all running / failed / completed jobs (does not include task info) */
        public ThriftJobList getAllJobs(RequestContext ctx) {
            return assumeUserContextAndExecute(ctx, new PrivilegedAction<ThriftJobList>() {
              public ThriftJobList run() {
                List<JobInProgress> jobList = new ArrayList<JobInProgress>();
                jobList.addAll(jobTracker.getRunningJobs());
                synchronized(jobTracker){
                    jobList.addAll(jobTracker.failedJobs());
                    jobList.addAll(jobTracker.completedJobs());
                }
                List<ThriftJobInProgress> ret =
                    new ArrayList<ThriftJobInProgress>();
                for (JobInProgress job : jobList) {
                        ret.add(JTThriftUtils.toThrift(job, false, jobTracker));
                    }
                return new ThriftJobList(ret);
              }
            });
        }

        /**
         * Return the count of jobs, broken down by status, for a given user.
         */
        public ThriftUserJobCounts getUserJobCounts(RequestContext ctx, final String user) {
            return assumeUserContextAndExecute(ctx, new PrivilegedAction<ThriftUserJobCounts>() {
              public ThriftUserJobCounts run() {
                ThriftUserJobCounts ret = new ThriftUserJobCounts(0, 0, 0, 0, 0);

                JobStatus[] allJobs = jobTracker.getAllJobs();
                for (JobStatus js : allJobs) {
                  System.out.println("jid: " + js.getJobId() + " js: " + js.getRunState());
                    if (!js.getUsername().equals(user))
                        continue;
                    switch (js.getRunState()) {
                        case JobStatus.PREP:
                            ++ret.nPrep;
                            break;
                        case JobStatus.RUNNING:
                            ++ret.nRunning;
                            break;
                        case JobStatus.SUCCEEDED:
                            ++ret.nSucceeded;
                            break;
                        case JobStatus.FAILED:
                            ++ret.nFailed;
                            break;
                        case JobStatus.KILLED:
                            ++ret.nKilled;
                            break;
                        default:
                            LOG.error("Unknown JobStatus " + js.getRunState() +
                                      " for job id " + js.getJobID().getId());
                    }
                }
                return ret;
              }
            });
        }

        /**
         * Return a (possibly incomplete) list of tasks.
         */
        public ThriftTaskInProgressList getTaskList(
                                  RequestContext ctx,
                                  ThriftJobID thriftJobID,
                                  Set<ThriftTaskType> types,
                                  Set<ThriftTaskQueryState> states,
                                  String text,
                                  int count,
                                  int offset) throws JobNotFoundException {
            final JobID jid = JTThriftUtils.fromThrift(thriftJobID);
            JobInProgress job = assumeUserContextAndExecute(ctx, new PrivilegedAction<JobInProgress>() {
              public JobInProgress run() {
                return jobTracker.getJob(jid);
              }
            });

            if (job == null)
              throw new JobNotFoundException();

            // Gather all the tasks of the matching type
            List<TaskInProgress> allTips = new ArrayList<TaskInProgress>();
            synchronized(job) {
                if (types.contains(ThriftTaskType.MAP))
                    allTips.addAll(Arrays.asList(job.getTasks(TaskType.MAP)));
                if (types.contains(ThriftTaskType.REDUCE))
                    allTips.addAll(Arrays.asList(job.getTasks(TaskType.REDUCE)));
                if (types.contains(ThriftTaskType.JOB_CLEANUP))
                    allTips.addAll(Arrays.asList(
                          JTThriftUtils.sanitizeCleanupSetupTask(job.getTasks(TaskType.JOB_CLEANUP))));
                if (types.contains(ThriftTaskType.JOB_SETUP))
                    allTips.addAll(Arrays.asList(
                          JTThriftUtils.sanitizeCleanupSetupTask(job.getTasks(TaskType.JOB_SETUP))));
            }

            // Are the arguments out of bound?
            if (count < 0 || offset < 0 || offset >= allTips.size()) {
                LOG.error("Bad arguments to getTaskList(): count " + count +
                          "; offset " + offset +
                          "; while total tasks count is " + allTips.size());
                return JTThriftUtils.toThrift(new TaskInProgress[0], jobTracker, 0, 0);
            }

            List<TaskInProgress> matches = null;
            if (text == null)
                text = "";
            else
                text = text.trim();

            boolean doFilterStates = (states.size() !=
                                      ThriftTaskQueryState.class.getEnumConstants().length);
            boolean doFilterText = !text.isEmpty();

            if (doFilterStates || doFilterText) {
                text = text.toUpperCase();
                matches = new ArrayList<TaskInProgress>();

                // Note that it's important to finish all matching, regardless
                // of the requested count, because we need to report the total
                // number of matches.
                for (TaskInProgress tip : allTips) {
                    ThriftTaskQueryState qstate = null;

                    if (doFilterStates) {
                        // Do filter by states
                        qstate = JTThriftUtils.inferTaskState(tip);
                        if (!states.contains(qstate))
                            continue;
                    }

                    if (doFilterText) {
                        // Match against (1) state, (2) most recent state, (3) ID
                        if (qstate == null)
                            qstate = JTThriftUtils.inferTaskState(tip);
                        String qstateStr = qstate.toString();
                        if (!qstateStr.contains(text) &&
                                !tip.getTIPId().toString().toUpperCase().contains(text) &&
                                !tip.generateSingleReport().getState().toUpperCase().contains(text))
                            continue;
                    }

                    matches.add(tip);
                }
            } else {
              // If not filtering, we just do offset/limit into the full list
              matches = allTips;
            }

            return JTThriftUtils.toThrift(matches.toArray(new TaskInProgress[matches.size()]),
                                          jobTracker, offset, offset + count);
        }


        /** Returns the task identified by the id */
        public ThriftTaskInProgress getTask(RequestContext ctx, ThriftTaskID ttaskId)
                throws JobNotFoundException, TaskNotFoundException {
            final TaskID taskId = JTThriftUtils.fromThrift(ttaskId);
            final JobID jobId = JTThriftUtils.fromThrift(ttaskId.getJobID());
            final JobInProgress job = assumeUserContextAndExecute(ctx, new PrivilegedAction<JobInProgress>() {
              public JobInProgress run() {
                return jobTracker.getJob(jobId);
              }
            });
            if (job == null)
                throw new JobNotFoundException();
            TaskInProgress tip = assumeUserContextAndExecute(ctx, new PrivilegedAction<TaskInProgress>() {
              public TaskInProgress run() {
                return job.getTaskInProgress(taskId);
              }
            });
            if (tip == null)
                throw new TaskNotFoundException();
            return JTThriftUtils.toThrift(tip, jobTracker);
        }


        /** Returns the set of counters associated with a given job */
        public ThriftGroupList getJobCounters(RequestContext ctx, final ThriftJobID jobID)
            throws JobNotFoundException
        {
            Counters jcs;
            try {
              jcs = assumeUserContextAndExecute(ctx, new PrivilegedExceptionAction<Counters>() {
                public Counters run() throws java.io.IOException {
                    return jobTracker.getJobCounters(JTThriftUtils.fromThrift(jobID));
                }
              });
            } catch (IOException e) {
              throw new JobNotFoundException();
            }
            if (jcs == null) {
                throw new JobNotFoundException();
            }
            return new ThriftGroupList(JTThriftUtils.toThrift(jcs));
        }

        public ThriftJobCounterRollups getJobCounterRollups(RequestContext ctx, final ThriftJobID jobID)
            throws JobNotFoundException
        {
            JobInProgress jip = assumeUserContextAndExecute(ctx, new PrivilegedAction<JobInProgress>() {
              public JobInProgress run() {
                return jobTracker.getJob(JTThriftUtils.fromThrift(jobID));
              }
            });
            if (jip == null) {
                throw new JobNotFoundException();
            }

            ThriftJobCounterRollups ret = new ThriftJobCounterRollups();
            ret.mapCounters = new ThriftGroupList(
                JTThriftUtils.toThrift(jip.getMapCounters()));
            ret.reduceCounters = new ThriftGroupList(
                JTThriftUtils.toThrift(jip.getReduceCounters()));
            ret.jobCounters = new ThriftGroupList(
                JTThriftUtils.toThrift(jip.getJobCounters()));

            return ret;
        }


        /** Returns only active TaskTrackerStatus objects */
        public ThriftTaskTrackerStatusList getActiveTrackers(RequestContext ctx) {
            return assumeUserContextAndExecute(ctx, new PrivilegedAction<ThriftTaskTrackerStatusList>() {
              public ThriftTaskTrackerStatusList run() {
                Collection<TaskTrackerStatus> active = jobTracker.activeTaskTrackers();
                List<ThriftTaskTrackerStatus> trackers =
                    new ArrayList<ThriftTaskTrackerStatus>(active.size());
                for (TaskTrackerStatus t : active) {
                    trackers.add(JTThriftUtils.toThrift(t));
                }
                return new ThriftTaskTrackerStatusList(trackers);
              }
            });
        }

        /** Returns only blacklisted TaskTrackerStatus objects */
        public ThriftTaskTrackerStatusList getBlacklistedTrackers(RequestContext ctx) {
            return assumeUserContextAndExecute(ctx, new PrivilegedAction<ThriftTaskTrackerStatusList>() {
              public ThriftTaskTrackerStatusList run() {
                Collection<TaskTrackerStatus> black = jobTracker.blacklistedTaskTrackers();
                List<ThriftTaskTrackerStatus> trackers =
                    new ArrayList<ThriftTaskTrackerStatus>(black.size());
                for (TaskTrackerStatus t : black) {
                    trackers.add(JTThriftUtils.toThrift(t));
                }
                return new ThriftTaskTrackerStatusList(trackers);
              }
            });
        }

        /** Returns all TaskTrackerStatus objects */
        public ThriftTaskTrackerStatusList getAllTrackers(RequestContext ctx) {
            return assumeUserContextAndExecute(ctx, new PrivilegedAction<ThriftTaskTrackerStatusList>() {
              public ThriftTaskTrackerStatusList run() {
                Collection<TaskTrackerStatus> all = jobTracker.taskTrackers();
                List<ThriftTaskTrackerStatus> trackers =
                    new ArrayList<ThriftTaskTrackerStatus>(all.size());
                for (TaskTrackerStatus t : all) {
                    trackers.add(JTThriftUtils.toThrift(t));
                }
                return new ThriftTaskTrackerStatusList(trackers);
              }
            });
        }

        /** Returns a single TaskTrackerStatus object by name */
        public ThriftTaskTrackerStatus getTracker(RequestContext ctx, final String name)
            throws TaskTrackerNotFoundException {
            ThriftTaskTrackerStatus ret = assumeUserContextAndExecute(ctx, new PrivilegedAction<ThriftTaskTrackerStatus>() {
              public ThriftTaskTrackerStatus run() {
                Collection<TaskTrackerStatus> all = jobTracker.taskTrackers();
                for (TaskTrackerStatus t : all) {
                    if (t.getTrackerName().equals(name))
                        return JTThriftUtils.toThrift(t);
                }
                return null;
              }
            });
            if (ret != null)
              return ret;
            else
              throw new TaskTrackerNotFoundException();
        }

        /** Returns the current time in ms on this machine */
        public long getCurrentTime(RequestContext ctx) {
            // This is the call that the JT uses to determine the current time
            return System.currentTimeMillis();
        }

        /** Reads the local jobconf XML file for a given job */
        public String getJobConfXML(RequestContext ctx, final ThriftJobID jobID) throws IOException {
            return assumeUserContextAndExecute(ctx, new PrivilegedExceptionAction<String>() {
              public String run() throws java.io.IOException {
                /* This always returns a filename of hadoop.log.dir + "/" + jobid + "_conf.xml"
                 * Better check that jobid doesn't contain anything nasty.
                 */
                JobID jid = JTThriftUtils.fromThrift(jobID);
                String jidstring = jid.toString();
                if (jidstring.contains(File.separator) || jidstring.contains(File.pathSeparator)) {
                    throw new IllegalArgumentException("jobConf arguments can't contain path separators");
                }
                String jobFilePath = JobTracker.getLocalJobFilePath(jid);

                StringBuffer fileData = new StringBuffer(1000);
                BufferedReader reader;
                reader = new BufferedReader(
                        new FileReader(jobFilePath));
                char[] buf = new char[1024];
                int numRead=0;
                while((numRead=reader.read(buf)) > 0){
                    fileData.append(buf, 0, numRead);
                }
                reader.close();
                return fileData.toString();
              }
            });
        }

        /** Kill a job by jobid */
        public void killJob(final RequestContext ctx, final ThriftJobID jobID) throws IOException, JobNotFoundException {
            ThriftJobInProgress job = assumeUserContextAndExecute(ctx, new PrivilegedExceptionAction<ThriftJobInProgress>() {
              public ThriftJobInProgress run() throws JobNotFoundException {
                return getJob(ctx, jobID);
              }
            });
            if (job == null) {
                throw new JobNotFoundException();
            }
            JobID jid = JTThriftUtils.fromThrift(jobID);
            try {
                jobTracker.killJob(jid);
            } catch (Throwable t) {
                LOG.info("killJob failed", t);
                throw ThriftUtils.toThrift(t);
            }
        }

        /** Kill a task attempt by taskattemptid */
        public void killTaskAttempt(RequestContext ctx, ThriftTaskAttemptID attemptID)
            throws IOException, TaskAttemptNotFoundException, JobNotFoundException {
            final TaskAttemptID taskid = JTThriftUtils.fromThrift(attemptID);
            final JobID jid = JTThriftUtils.fromThrift(attemptID.taskID.jobID);

            final JobInProgress job = assumeUserContextAndExecute(ctx, new PrivilegedAction<JobInProgress>() {
              public JobInProgress run() {
                return jobTracker.getJob(jid);
              }
            });
            if (job == null) {
              throw new JobNotFoundException();
            }

            final TaskInProgress tip = assumeUserContextAndExecute(ctx, new PrivilegedAction<TaskInProgress>() {
              public TaskInProgress run() {
                return job.getTaskInProgress(taskid.getTaskID());
              }
            });
            if (tip == null) {
                throw new TaskAttemptNotFoundException();
            }

            TaskStatus status = assumeUserContextAndExecute(ctx, new PrivilegedAction<TaskStatus>() {
              public TaskStatus run() {
                return tip.getTaskStatus(taskid);
              }
            });
            if (status == null) {
                throw new TaskAttemptNotFoundException();
            }

            assumeUserContextAndExecute(ctx, new PrivilegedExceptionAction<Void>() {
              public Void run() throws java.io.IOException {
                // Second parameter means always kill, don't fail
                if (!jobTracker.killTask(taskid, true)) {
                    throw new RuntimeException();
                }
                return null;
              }
            });
        }

        /** Set a job's priority */
        public void setJobPriority(RequestContext ctx, final ThriftJobID jobID, final ThriftJobPriority priority)
            throws IOException, JobNotFoundException {
            final JobID jid = JTThriftUtils.fromThrift(jobID);
            JobInProgress job = assumeUserContextAndExecute(ctx, new PrivilegedAction<JobInProgress>() {
              public JobInProgress run() {
                return jobTracker.getJob(jid);
              }
            });
            if (job == null) {
              throw new JobNotFoundException();
            }
            assumeUserContextAndExecute(ctx, new PrivilegedExceptionAction<Void>() {
              public Void run() throws java.io.IOException {
                jobTracker.setJobPriority(jid, priority.toString());
                return null;
              }
            });
<<<<<<< HEAD
        }

        @Override
        public ThriftDelegationToken getDelegationToken(RequestContext ctx, final String renewer)
            throws IOException, TException {
          return assumeUserContextAndExecute(ctx, new PrivilegedExceptionAction<ThriftDelegationToken>() {
            public ThriftDelegationToken run() throws java.io.IOException {
              Token<DelegationTokenIdentifier> delegationToken;
              try {
                delegationToken = jobTracker.getDelegationToken(new Text(renewer));
              } catch (InterruptedException e) {
                throw new java.io.IOException(e);
              }

              return ThriftUtils.toThrift(delegationToken, JobTracker.getAddress(conf));
            }
          });
=======
>>>>>>> b626a2f3
        }
    }

    /** Implementation of configurable interface */
    public Configuration getConf() {
        return conf;
    }

    /** Implementation of configurable interface */
    public void setConf(Configuration conf) {
        this.conf = conf;
    }

    /** Creates Thrift processors to handle incoming requests */
    class ProcessorFactory extends TProcessorFactory {

        ProcessorFactory() {
          super(null);
        }

        @Override
        public TProcessor getProcessor(TTransport t) {
          ThriftServerContext context = new ThriftServerContext(t);
          Jobtracker.Iface impl =
            ThriftUtils.SecurityCheckingProxy.create(
              conf,
              new ThriftHandler(context),
              Jobtracker.Iface.class);
          return new Jobtracker.Processor(impl);
        }
    }
}<|MERGE_RESOLUTION|>--- conflicted
+++ resolved
@@ -1224,7 +1224,6 @@
                 return null;
               }
             });
-<<<<<<< HEAD
         }
 
         @Override
@@ -1242,8 +1241,6 @@
               return ThriftUtils.toThrift(delegationToken, JobTracker.getAddress(conf));
             }
           });
-=======
->>>>>>> b626a2f3
         }
     }
 
