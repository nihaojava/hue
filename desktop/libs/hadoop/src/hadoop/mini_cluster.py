#!/usr/bin/env python
# Licensed to Cloudera, Inc. under one
# or more contributor license agreements.  See the NOTICE file
# distributed with this work for additional information
# regarding copyright ownership.  Cloudera, Inc. licenses this file
# to you under the Apache License, Version 2.0 (the
# "License"); you may not use this file except in compliance
# with the License.  You may obtain a copy of the License at
#
#     http://www.apache.org/licenses/LICENSE-2.0
#
# Unless required by applicable law or agreed to in writing, software
# distributed under the License is distributed on an "AS IS" BASIS,
# WITHOUT WARRANTIES OR CONDITIONS OF ANY KIND, either express or implied.
# See the License for the specific language governing permissions and
# limitations under the License.
#
# A Python-side driver for MiniHadoopClusterManager
# 
# See README.testing for hints on how to use this,
# and also look for other examples.
#
# If you have one of these running and want to figure out what ports
# are open, one way to do so is something like:
# for p in $(lsof -p 63564 | grep LISTEN | sed -e 's/.*:\([0-9][0-9]*\).*/\1/')
# do
#   echo $p
#   echo "GET /" | nc -w 1 localhost $p
# done

import atexit
import subprocess
import os
import pwd
import logging
import sys
import signal
import shutil
import socket
import time
import tempfile
import simplejson
import lxml.etree
import urllib2

from hadoop.fs.hadoopfs import HadoopFileSystem
from hadoop.job_tracker import LiveJobTracker
import hadoop.cluster
import desktop.lib.fsmanager

# Starts mini cluster suspended until a debugger attaches to it.
DEBUG_HADOOP=False
# Redirects mini cluster stderr to stderr.  (Default is to put it in a file.)
USE_STDERR=os.environ.get("MINI_CLUSTER_USE_STDERR", False)
# Whether to clean up temp dir at exit
CLEANUP_TMP_DIR=os.environ.get("MINI_CLUSTER_CLEANUP", True)
# How long to wait for cluster to start up.  (seconds)
MAX_CLUSTER_STARTUP_TIME = 120.0

# users and their groups which are used in Hue tests.
TEST_USER_GROUP_MAPPING = {
   'test': ['test'], 'chown_test': ['chown_test'],
   'notsuperuser': ['notsuperuser'], 'gamma': ['gamma'],
   'webui': ['webui']
}

LOGGER=logging.getLogger(__name__)

def _find_unused_port():
  """
  Finds a port that's available.
  Unfortunately, this port may not be available by the time
  the subprocess uses it, but this generally works.
  """
  sock = socket.socket(socket.AF_INET, socket.SOCK_STREAM, 0)
  sock.bind(('127.0.0.1', 0))
  sock.listen(socket.SOMAXCONN)
  _, port = sock.getsockname()
  sock.close()
  return port

class MiniHadoopCluster(object):
  """
  Manages the invocation of a MiniHadoopClusterManager from Python.
  """
  def __init__(self, num_datanodes=1, num_tasktrackers=1):
    # These are cached
    self._jt, self._fs = None, None
    self.num_datanodes = num_datanodes
    self.num_tasktrackers = num_tasktrackers

  def start(self):
    """
    Start a cluster as a subprocess.
    """
    self.tmpdir = tempfile.mkdtemp()

    def tmppath(filename):
      """Creates paths in tmpdir."""
      return os.path.join(self.tmpdir, filename)

    LOGGER.info("Using temporary directory: %s" % self.tmpdir)

    in_conf_dir = tmppath("in-conf")
    os.mkdir(in_conf_dir)
    self.log_dir = tmppath("logs")
    os.mkdir(self.log_dir)
    f = file(os.path.join(in_conf_dir, "hadoop-metrics.properties"), "w")
    try:
      f.write("""
dfs.class=org.apache.hadoop.metrics.spi.NoEmitMetricsContext
mapred.class=org.apache.hadoop.metrics.spi.NoEmitMetricsContext
jvm.class=org.apache.hadoop.metrics.spi.NoEmitMetricsContext
rpc.class=org.apache.hadoop.metrics.spi.NoEmitMetricsContext
""")
    finally:
      f.close()

    if self.superuser not in TEST_USER_GROUP_MAPPING:
      TEST_USER_GROUP_MAPPING[self.superuser] = [self.superuser]

    _write_static_group_mapping(TEST_USER_GROUP_MAPPING,
      tmppath('ugm.properties'))

    write_config({'hadoop.security.group.mapping': 'org.apache.hadoop.security.StaticUserGroupMapping',
      'hadoop.security.static.group.mapping.file': tmppath('ugm.properties')}, tmppath('in-conf/core-site.xml'))

    hadoop_policy_keys = ['client', 'client.datanode', 'datanode', 'inter.datanode', 'namenode', 'inter.tracker', 'job.submission', 'task.umbilical', 'refresh.policy', 'admin.operations']
    hadoop_policy_config = {}
    for policy in hadoop_policy_keys:
      hadoop_policy_config['security.' + policy + '.protocol.acl'] = '*'
    write_config(hadoop_policy_config, tmppath('in-conf/hadoop-policy.xml'))

    details_file = file(tmppath("details.json"), "w+")
    try:
      args = [ hadoop.conf.HADOOP_BIN.get(), "jar",
        hadoop.conf.HADOOP_TEST_JAR.get(),
        "minicluster",
        "-writeConfig", tmppath("config.xml"), 
        "-writeDetails", tmppath("details.json"),
        "-datanodes", str(self.num_datanodes),
        "-tasktrackers", str(self.num_tasktrackers),
        "-useloopbackhosts",
        "-D", "hadoop.tmp.dir=%s" % self.tmpdir,
        "-D", "mapred.local.dir=%s/mapred/local" % self.tmpdir,
        "-D", "mapred.system.dir=/mapred/system",
        "-D", "mapred.temp.dir=/mapred/temp",
        "-D", "dfs.namenode.plugins=org.apache.hadoop.thriftfs.NamenodePlugin",
        "-D", "dfs.datanode.plugins=org.apache.hadoop.thriftfs.DatanodePlugin",
        "-D", "mapred.jobtracker.plugins=org.apache.hadoop.thriftfs.ThriftJobTrackerPlugin",
        "-D", "jobclient.completion.poll.interval=100",
        "-D", "jobclient.progress.monitor.poll.interval=100",
        "-D", "fs.checkpoint.period=1",
        # For a reason I don't fully understand, this must be 0.0.0.0 and not 'localhost'
        "-D", "dfs.secondary.http.address=0.0.0.0:%d" % _find_unused_port(),
        # We bind the NN's thrift interface to a port we find here.
        # This is suboptimal, since there's a race.  Alas, if we don't
        # do this here, the datanodes fail to discover the namenode's thrift
        # address, and there's a race there
        "-D", "dfs.thrift.address=localhost:%d" % _find_unused_port(),
        "-D", "jobtracker.thrift.address=localhost:%d" % _find_unused_port(),
        # Jobs realize they have finished faster with this timeout.
        "-D", "jobclient.completion.poll.interval=50",
        "-D", "hadoop.security.authorization=true",
        "-D", "hadoop.policy.file=%s/hadoop-policy.xml" % in_conf_dir,
      ]
      env = {}
      env["HADOOP_CONF_DIR"] = in_conf_dir
      env["HADOOP_OPTS"] = "-Dtest.build.data=%s" % (self.tmpdir, )
<<<<<<< HEAD
      env["HADOOP_CLASSPATH"] = ':'.join([hadoop.conf.HADOOP_PLUGIN_CLASSPATH.get(), hadoop.conf.HADOOP_STATIC_GROUP_MAPPING_CLASSPATH.get()])
=======
      env["HADOOP_CLASSPATH"] = ':'.join([
        # -- BEGIN JAVA TRIVIA --
        # Add the -test- jar to the classpath to work around a subtle issue
        # involving Java classloaders. In brief, hadoop's RunJar class creates
        # a child classloader with the test jar on it, but the core classes
        # are loaded by the system classloader. This is fine except that
        # some classes in the test jar extend package-protected classes in the
        # core jar. Even though the classes are in the same package name, they
        # are thus loaded by different classloaders and therefore an IllegalAccessError
        # prevents the MiniMRCluster from starting. Adding the test jar to the system
        # classpath prevents this error since then both the MiniMRCluster and the
        # core classes are loaded by the system classloader.
        hadoop.conf.HADOOP_TEST_JAR.get(),
        # -- END JAVA TRIVIA --
        hadoop.conf.HADOOP_PLUGIN_CLASSPATH.get(),
        hadoop.conf.HADOOP_STATIC_GROUP_MAPPING_CLASSPATH.get()])
>>>>>>> b626a2f3
      env["HADOOP_HEAPSIZE"] = "128"
      env["HADOOP_HOME"] = hadoop.conf.HADOOP_HOME.get()
      env["HADOOP_LOG_DIR"] = self.log_dir
      if "JAVA_HOME" in os.environ:
        env["JAVA_HOME"] = os.environ["JAVA_HOME"]
      # Wait for the debugger to attach
      if DEBUG_HADOOP:
        env["HADOOP_OPTS"] = env.get("HADOOP_OPTS", "") + " -Xdebug -Xrunjdwp:transport=dt_socket,server=y,suspend=y,address=9999"
        
      if USE_STDERR:
        stderr=sys.stderr
      else:
        stderr=file(tmppath("stderr"), "w")
      LOGGER.debug("Starting minicluster: %s env: %s" % (repr(args), repr(env)))
      self.clusterproc = subprocess.Popen(
        args=args,
        stdout=file(tmppath("stdout"), "w"),
        stderr=stderr,
        env=env)

      details = {}
      start = time.time()
      # We consider the cluster started when the details file parses correct JSON.
      # MiniHadoopCluster currently writes the details file last, and this depends
      # on that.
      while not details:
        try:
          details_file.seek(0)
          details = simplejson.load(details_file)
        except ValueError:
          pass
        if self.clusterproc.poll() is not None or (not DEBUG_HADOOP and (time.time() - start) > MAX_CLUSTER_STARTUP_TIME):
          LOGGER.debug("stdout:" + file(tmppath("stdout")).read())
          if not USE_STDERR:
            LOGGER.debug("stderr:" + file(tmppath("stderr")).read())
          self.stop()
          raise Exception("Cluster process quit or is taking too long to start.  Aborting.")
    finally:
      details_file.close()

    LOGGER.debug("Successfully started minicluster")

    # Place all the details as attributes on self.
    for k, v in details.iteritems():
      setattr(self, k, v)

    # Parse the configuration using XPath and place into self.config.
    config = lxml.etree.parse(tmppath("config.xml"))
    self.config = dict( (property.find("./name").text, property.find("./value").text) 
      for property in config.xpath("/configuration/property"))

    # Write out Hadoop-style configuration directory, 
    # which can, in turn, be used for /bin/hadoop.
    self.config_dir = tmppath("conf")
    os.mkdir(self.config_dir)
    write_config(self.config, tmppath("conf/core-site.xml"), 
      ["fs.default.name", "jobclient.completion.poll.interval",
       "fs.checkpoint.period", "fs.checkpoint.dir",
       'hadoop.security.group.mapping', 'hadoop.security.static.group.mapping.file'])
    write_config(self.config, tmppath("conf/hdfs-site.xml"), ["fs.default.name", "dfs.http.address", "dfs.secondary.http.address"])
    # mapred.job.tracker isn't written out into self.config, so we fill
    # that one out more manually.
    write_config({ "mapred.job.tracker": "localhost:%d" % self.jobtracker_port },
      tmppath("conf/mapred-site.xml"))
    write_config(hadoop_policy_config, tmppath('conf/hadoop-policy.xml'))

    # Once the config is written out, we can start the 2NN.
    args = [hadoop.conf.HADOOP_BIN.get(), 
      '--config', self.config_dir,
      'secondarynamenode']

    LOGGER.debug("Starting 2NN at: " +
      self.config['dfs.secondary.http.address'])
    LOGGER.debug("2NN command: %s env: %s" % (repr(args), repr(env)))

    self.secondary_proc = subprocess.Popen(
      args=args,
      stdout=file(tmppath("stdout.2nn"), "w"),
      stderr=file(tmppath("stderr.2nn"), "w"),
      env=env)

    while True:
      try:
        response = urllib2.urlopen(urllib2.Request('http://' +
          self.config['dfs.secondary.http.address']))
      except urllib2.URLError:
        # If we should abort startup.
        if self.secondary_proc.poll() is not None or (not DEBUG_HADOOP and (time.time() - start) > MAX_CLUSTER_STARTUP_TIME):
          LOGGER.debug("stdout:" + file(tmppath("stdout")).read())
          if not USE_STDERR:
            LOGGER.debug("stderr:" + file(tmppath("stderr")).read())
          self.stop()
          raise Exception("2nn process quit or is taking too long to start. Aborting.")
          break
        else:
          time.sleep(1)
          continue

      # We didn't get a URLError. 2NN started successfully.
      response.close()
      break

    LOGGER.debug("Successfully started 2NN")


  def stop(self):
    """
    Kills the cluster ungracefully.
    """
    if self.clusterproc and self.clusterproc.poll() is None:
      os.kill(self.clusterproc.pid, signal.SIGKILL)
      self.clusterproc.wait()

    if self.secondary_proc and self.secondary_proc.poll() is None:
      os.kill(self.secondary_proc.pid, signal.SIGKILL)
      self.secondary_proc.wait()

    if CLEANUP_TMP_DIR:
      logging.info("Cleaning up self.tmpdir.  Use $MINI_CLUSTER_CLEANUP to avoid.")
      shutil.rmtree(self.tmpdir)

  @property
  def fs(self):
    """Creates a HadoopFileSystem object configured for this cluster."""
    if self._fs is None:
      self._fs = HadoopFileSystem("localhost", 
        thrift_port=self.namenode_thrift_port,
        hdfs_port=self.namenode_port,
        hadoop_bin_path=hadoop.conf.HADOOP_BIN.get())
    return self._fs

  @property
  def jt(self):
    """Creates a LiveJobTracker object configured for this cluster."""
    if self._jt is None:
      self._jt = LiveJobTracker("localhost", self.jobtracker_thrift_port)
    return self._jt

  @property
  def superuser(self):
    """
    Returns the "superuser" of this cluster.  
    
    This is essentially the user that the cluster was started
    with.
    """
    return pwd.getpwuid(os.getuid()).pw_name

  @property
  def namenode_thrift_port(self):
    """
    Return the namenode thrift port.
    """
    _, port = self.config["dfs.thrift.address"].split(":")
    return int(port)

  @property
  def jobtracker_thrift_port(self):
    """
    Return the jobtracker thrift port.
    """
    _, port = self.config["jobtracker.thrift.address"].split(":")
    return int(port)

  def dump_ini(self, fd=sys.stdout):
    """
    Dumps an ini-style configuration suitable for configuring desktop
    to talk to this cluster.
    TODO(todd) eventually this should use config framework 'writeback'
    support

    @param fd: a file-like writable object
    """
    print >>fd, "[hadoop]"
    print >>fd, "[[hdfs_clusters]]"
    print >>fd, "[[[default]]]"
    print >>fd, "thrift_port=%d" % self.namenode_thrift_port
    print >>fd, "[[mapred_clusters]]"
    print >>fd, "[[[default]]]"
    print >>fd, "thrift_port=%d" % self.jobtracker_thrift_port


# Shared global cluster returned by shared_cluster context manager.
_shared_cluster = None

def shared_cluster(conf=False):
  """
  Use a shared cluster that is initialized on demand,
  and that is torn down at process exit.

  If conf is True, then configuration is updated to
  reference the cluster, and relevant caches are cleared.

  Returns a lambda which must be called when you are
  done with the shared cluster.
  """
  cluster = shared_cluster_internal()
  closers = [ ]
  if conf:
    closers.extend([
      hadoop.conf.HDFS_CLUSTERS["default"].NN_HOST.set_for_testing("localhost"),
      hadoop.conf.HDFS_CLUSTERS["default"].NN_THRIFT_PORT.set_for_testing(cluster.fs.thrift_port),
      hadoop.conf.HDFS_CLUSTERS["default"].NN_HDFS_PORT.set_for_testing(cluster.namenode_port),
      hadoop.conf.MR_CLUSTERS["default"].JT_HOST.set_for_testing("localhost"),
      hadoop.conf.MR_CLUSTERS["default"].JT_THRIFT_PORT.set_for_testing(cluster.jt.thrift_port),
    ])
    # Clear the caches
    # This is djanky (that's django for "janky").
    # Caches are tricky w.r.t. to to testing;
    # perhaps there are better patterns?
    desktop.lib.fsmanager.reset()
    old = hadoop.cluster.clear_caches()

  def finish():
    if conf:
      hadoop.cluster.restore_caches(old)
    for x in closers:
      x()

  # We don't run the cluster's real stop method,
  # because a shared cluster should be shutdown at 
  # exit.
  cluster.shutdown = finish
  return cluster

def write_config(config, path, variables=None):
  """
  Minimal utility to write Hadoop-style configuration
  from a configuration map (config), into a new file
  called path.
  """
  f = file(path, "w")
  try:
    f.write("""<?xml version="1.0"?>
<?xml-stylesheet type="text/xsl" href="configuration.xsl"?>
<configuration>
""")
    keys = (variables and (variables,) or (config.keys(),))[0]
    for name in keys:
      value = config[name]
      f.write("  <property>\n")
      f.write("    <name>%s</name>\n" % name)
      f.write("    <value>%s</value>\n" % value)
      f.write("  </property>\n")
    f.write("</configuration>\n")
  finally:
    f.close()

def _write_static_group_mapping(user_group_mapping, path):
  """
  Create a Java-style .properties file to contain the static user -> group
  mapping used by tests.
  """
  f = file(path, 'w')
  try:
    for user, groups in user_group_mapping.iteritems():
      f.write('%s = %s\n' % (user, ','.join(groups)))
  finally:
    f.close()

def shared_cluster_internal():
  """
  Manages _shared_cluster.
  """
  global _shared_cluster
  if _shared_cluster is None:
    _shared_cluster = MiniHadoopCluster()
    _shared_cluster.start()
    atexit.register(_shared_cluster.stop)
  return _shared_cluster

if __name__ == '__main__':
  """
  It's poor form to write tests for tests (the world-wide stack
  overflow exception), so this merely tries the code.
  """
  logging.basicConfig(level=logging.DEBUG)
  import desktop
  desktop.lib.conf.initialize([hadoop.conf])

  if True:
    cluster = MiniHadoopCluster(num_datanodes=5, num_tasktrackers=5)
    cluster.start()
    print cluster.namenode_port
    print cluster.jobtracker_port
    print cluster.config.get("dfs.thrift.address")
    cluster.dump_ini(sys.stdout)

    from IPython.Shell import IPShellEmbed
    IPShellEmbed()()
    cluster.stop()<|MERGE_RESOLUTION|>--- conflicted
+++ resolved
@@ -167,9 +167,6 @@
       env = {}
       env["HADOOP_CONF_DIR"] = in_conf_dir
       env["HADOOP_OPTS"] = "-Dtest.build.data=%s" % (self.tmpdir, )
-<<<<<<< HEAD
-      env["HADOOP_CLASSPATH"] = ':'.join([hadoop.conf.HADOOP_PLUGIN_CLASSPATH.get(), hadoop.conf.HADOOP_STATIC_GROUP_MAPPING_CLASSPATH.get()])
-=======
       env["HADOOP_CLASSPATH"] = ':'.join([
         # -- BEGIN JAVA TRIVIA --
         # Add the -test- jar to the classpath to work around a subtle issue
@@ -186,7 +183,6 @@
         # -- END JAVA TRIVIA --
         hadoop.conf.HADOOP_PLUGIN_CLASSPATH.get(),
         hadoop.conf.HADOOP_STATIC_GROUP_MAPPING_CLASSPATH.get()])
->>>>>>> b626a2f3
       env["HADOOP_HEAPSIZE"] = "128"
       env["HADOOP_HOME"] = hadoop.conf.HADOOP_HOME.get()
       env["HADOOP_LOG_DIR"] = self.log_dir
