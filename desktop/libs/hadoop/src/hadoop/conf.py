#!/usr/bin/env python
# Licensed to Cloudera, Inc. under one
# or more contributor license agreements.  See the NOTICE file
# distributed with this work for additional information
# regarding copyright ownership.  Cloudera, Inc. licenses this file
# to you under the Apache License, Version 2.0 (the
# "License"); you may not use this file except in compliance
# with the License.  You may obtain a copy of the License at
#
#     http://www.apache.org/licenses/LICENSE-2.0
#
# Unless required by applicable law or agreed to in writing, software
# distributed under the License is distributed on an "AS IS" BASIS,
# WITHOUT WARRANTIES OR CONDITIONS OF ANY KIND, either express or implied.
# See the License for the specific language governing permissions and
# limitations under the License.
"""Settings to configure your Hadoop cluster."""
from desktop.lib.conf import Config, UnspecifiedConfigSection, ConfigSection, validate_path, coerce_bool
import glob
import os
import logging

HADOOP_HOME = Config(
  key="hadoop_home",
  default=os.environ.get("HADOOP_HOME", "/usr/lib/hadoop-0.20"),
  help=("Path to directory holding hadoop libs - HADOOP_HOME in " +
        "hadoop parlance; defaults to environment variable, when" +
        "set.")
)

def hadoop_bin_from_hadoop_home():
  """Returns $HADOOP_HOME/bin/hadoop-0.20"""
  return os.path.join(HADOOP_HOME.get(), "bin/hadoop")

HADOOP_BIN = Config("hadoop_bin",
  help="Path to your Hadoop binary",
  dynamic_default=hadoop_bin_from_hadoop_home,
  type=str)

# TODO(philip): This will need more love for dealing with multiple clusters.
HADOOP_CONF_DIR = Config(
  key="hadoop_conf_dir",
  default=None,
  help="If set, directory to pass to hadoop_bin (from hadoop configuration) as the --config flag.",
)

def find_jar(desired_glob, root=None):
  if root is None:
    root_f = lambda: HADOOP_HOME.get()
  else:
    root_f = lambda: root
  def f():
    pattern = os.path.join(root_f(), desired_glob)
    possibilities = glob.glob(pattern)
    if len(possibilities) == 0:
      logging.error("Trouble finding jars matching %s" % (pattern,))
      return None
    else:
      if len(possibilities) != 1:
        logging.warning("Found multiple jars matching %s: %s" % (pattern, possibilities))
      return possibilities[0]
  if root is None:
    root_str = "$HADOOP_HOME"
  else:
    root_str = root
  f.__doc__ = "Finds %s/%s" % (root_str, desired_glob)
  return f

def find_examples_jar():
  """
  Finds $HADOOP_HOME/hadoop-*examples*.jar
  """
  return find_jar("hadoop-*examples*.jar")

HADOOP_EXAMPLES_JAR = Config(
  key="hadoop_examples_jar",
  dynamic_default=find_examples_jar(),
  help="Path to the hadoop-examples.jar (used for tests and jobdesigner setup)",
  type=str,
  private=True)

HADOOP_STREAMING_JAR = Config(
  key="hadoop_streaming_jar",
  dynamic_default=find_jar(os.path.join("contrib", "streaming", "hadoop-*streaming*.jar")),
  help="Path to the hadoop-streaming.jar (used by jobdesigner)",
  type=str,
  private=True)

HADOOP_TEST_JAR = Config("hadoop_test_jar",
  help="[Used by testing code.] Path to hadoop-test.jar",
  dynamic_default=find_jar("hadoop-*test*.jar"),
  type=str,
  private=True)

HADOOP_PLUGIN_CLASSPATH = Config("hadoop_plugin_classpath",
  help="[Used only in testing code.] Path to the Hadoop plugin jar.",
  type=str,
  dynamic_default=find_jar("../../java-lib/hue-plugins-*.jar", root=os.path.dirname(__file__)),
  private=True)

HADOOP_STATIC_GROUP_MAPPING_CLASSPATH = Config("hadoop_static_group_mapping_classpath",
  help="[Used only in testing code.] Path to the Hadoop static group mapping jar.",
  type=str,
  dynamic_default=find_jar("../../static-group-mapping/java-lib/static-group-mapping-*.jar", root=os.path.dirname(__file__)),
  private=True)

HDFS_CLUSTERS = UnspecifiedConfigSection(
  "hdfs_clusters",
  help="One entry for each HDFS cluster",
  each=ConfigSection(
    help="Information about a single HDFS cluster",
    members=dict(
      NN_HOST=Config("namenode_host", help="IP for name node"),
      NN_THRIFT_PORT=Config("thrift_port", help="Thrift port for name node", default=10090,
                            type=int),
      NN_HDFS_PORT=Config("hdfs_port", help="Hadoop IPC port for the name node", default=8020,
                            type=int),
<<<<<<< HEAD
      SECURITY_ENABLED=Config('security_enabled', help='True if security is enabled for this HDFS cluster', type=coerce_bool, default=False)
=======
      NN_KERBEROS_PRINCIPAL=Config("nn_kerberos_principal", help="Kerberos principal for NameNode",
                                   default="hdfs", type=str),
      DN_KERBEROS_PRINCIPAL=Config("nn_kerberos_principal", help="Kerberos principal for DataNode",
                                   default="hdfs", type=str),
      SECURITY_ENABLED=Config("security_enabled", help="Is running with Kerberos authentication",
                              default=False, type=coerce_bool),
>>>>>>> b626a2f3
    )
  )
)

MR_CLUSTERS = UnspecifiedConfigSection(
  "mapred_clusters",
  help="One entry for each MapReduce cluster",
  each=ConfigSection(
    help="Information about a single MapReduce cluster",
    members=dict(
      JT_HOST=Config("jobtracker_host", help="IP for JobTracker"),
      JT_THRIFT_PORT=Config("thrift_port", help="Thrift port for JobTracker", default=9290,
                            type=int),
<<<<<<< HEAD
      SECURITY_ENABLED=Config('security_enabled', help='True if security is enabled for this MR cluster', type=coerce_bool, default=False)
    )
  )
)
=======
      JT_KERBEROS_PRINCIPAL=Config("jt_kerberos_principal", help="Kerberos principal for JobTracker",
                                   default="mapred", type=str),
      SECURITY_ENABLED=Config("security_enabled", help="Is running with Kerberos authentication",
                              default=False, type=coerce_bool))
))
>>>>>>> b626a2f3


def config_validator():
  """
  config_validator() -> [ (config_variable, error_message) ]

  Called by core check_config() view.
  """
  from hadoop.fs import hadoopfs
  from hadoop import job_tracker
  res = [ ]

  # HADOOP_HOME
  res.extend(validate_path(HADOOP_HOME, is_dir=True))
  # HADOOP_BIN
  res.extend(validate_path(HADOOP_BIN, is_dir=False))

  # JARs: even though these are private, we need them to run jobsub
  res.extend(validate_path(HADOOP_EXAMPLES_JAR, is_dir=False))
  res.extend(validate_path(HADOOP_STREAMING_JAR, is_dir=False))

  # HDFS_CLUSTERS
  for name in HDFS_CLUSTERS.keys():
    cluster = HDFS_CLUSTERS[name]
    res.extend(hadoopfs.test_fs_configuration(cluster, HADOOP_BIN))

  # MR_CLUSTERS
  for name in MR_CLUSTERS.keys():
    cluster = MR_CLUSTERS[name]
    res.extend(job_tracker.test_jt_configuration(cluster))

  return res<|MERGE_RESOLUTION|>--- conflicted
+++ resolved
@@ -115,16 +115,12 @@
                             type=int),
       NN_HDFS_PORT=Config("hdfs_port", help="Hadoop IPC port for the name node", default=8020,
                             type=int),
-<<<<<<< HEAD
-      SECURITY_ENABLED=Config('security_enabled', help='True if security is enabled for this HDFS cluster', type=coerce_bool, default=False)
-=======
       NN_KERBEROS_PRINCIPAL=Config("nn_kerberos_principal", help="Kerberos principal for NameNode",
                                    default="hdfs", type=str),
       DN_KERBEROS_PRINCIPAL=Config("nn_kerberos_principal", help="Kerberos principal for DataNode",
                                    default="hdfs", type=str),
       SECURITY_ENABLED=Config("security_enabled", help="Is running with Kerberos authentication",
                               default=False, type=coerce_bool),
->>>>>>> b626a2f3
     )
   )
 )
@@ -138,18 +134,11 @@
       JT_HOST=Config("jobtracker_host", help="IP for JobTracker"),
       JT_THRIFT_PORT=Config("thrift_port", help="Thrift port for JobTracker", default=9290,
                             type=int),
-<<<<<<< HEAD
-      SECURITY_ENABLED=Config('security_enabled', help='True if security is enabled for this MR cluster', type=coerce_bool, default=False)
-    )
-  )
-)
-=======
       JT_KERBEROS_PRINCIPAL=Config("jt_kerberos_principal", help="Kerberos principal for JobTracker",
                                    default="mapred", type=str),
       SECURITY_ENABLED=Config("security_enabled", help="Is running with Kerberos authentication",
                               default=False, type=coerce_bool))
 ))
->>>>>>> b626a2f3
 
 
 def config_validator():
